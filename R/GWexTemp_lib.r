###===============================###===============================###
### Guillaume Evin
### 19/05/2017, Grenoble
###  IRSTEA
### guillaume.evin@irstea.fr
###
###  Provide utilities for the estimation and simulation of the GWex
### multi-site temperature model.
###===============================###===============================###


#==============================================================================
# mySgedFit
#
# fit nu and xi parameters of the SGED distribution
#
# @param x vector of numerical values
# @export
# @return \item{estimated parameters}{Vector of two parameters: \eqn{nu} and \eqn{xi}}
#
# @author Guillaume Evin
mySgedFit = function(x){
  start = c(nu = 2, xi = 1)
  loglik = function(param, x) {
    f = -sum(log(fGarch::dsged(x, 0, 1, param[1], param[2])))
  }
  fit = nlminb(start = start, objective = loglik,
               lower = c(0, 0), upper = c(Inf, Inf), x = x)
  return(fit$par)
}


#==============================================================================
# get.nonleap.dm
#
# Day/Month for a non-leap year
#
# @return \item{Vector of 365 dates for a non-leap years}{String with the format day/month}
#
# @author Guillaume Evin
get.nonleap.dm = function(){
  # vec Dates for a non-leap year
  vec.Date.seas = seq(from=as.Date("2001/01/01"),to=as.Date("2001/12/31"),by=1)
  vec.Date.seas.dm = format(vec.Date.seas,'%d%m')

  # return results
  return(vec.Date.seas.dm)
}


#==============================================================================
# get.seasonal
#
# Estimate the annual cycle of temperature. For each day, we apply the function \code{fun} to all temperature data for this day (ex. the mean
# of all January, 1st). This cycle is smoothed with the \code{\link{loess}} function.
#
# @param x temperature data
# @param vec.Dates vector of Dates associated to x
# @param myfun function apply for each day
#
# @export
#
# @return A vector of length 365, the annual cycle of temperature
#
# @author Guillaume Evin
get.seasonal = function(x,vec.Dates,myfun='mean'){
  # day/month for the observed dates
  vec.Dates.dm = format(vec.Dates,'%d%m')

  # day/month for a non-leap year
  nonleap.dm = get.nonleap.dm()

  # for 'normal' days
  seas = vector(length=365)
  for(i.d in 1:365){
    is.d = vec.Dates.dm==nonleap.dm[i.d]
    seas[i.d] = do.call(myfun,list(x=x[is.d],na.rm=T))
  }

  # smooth trend
  df = data.frame(seas=seas,d=1:365)
<<<<<<< HEAD
  dfz = stats::na.omit(df)
  loess.out = loess(seas~d,data=dfz,span = 0.2)
  seas.smooth = predict(loess.out, df)
=======
  seas.smooth = loess(seas~d,data=df,span = 0.2)$fitted
>>>>>>> 237c19a2

  return(seas.smooth)
}


#==============================================================================
# predictTempCycle
#
# Return the seasonal cycle for an arbitrary period. The seasonal trend \code{season.fit} is repeated to match the sequence given in \code{vec.Dates}. For leap years, the trend returns equivalent values for the 28/02 and 29/02 days.
#
# @param season.fit seasonal trend: vector 365
# @param vec.Dates vector of Dates to predict
#
# @export
#
# @return A vector giving the seasonal cycles for the time period in vec.Dates
#
# @author Guillaume Evin
predictTempCycle = function(season.fit,vec.Dates){
  # length of the simulations
  n = length(vec.Dates)

  # day/month for the dates to simulate
  vec.Dates.dm = format(vec.Dates,'%d%m')

  # day/month for a non-leap year
  nonleap.dm = get.nonleap.dm()

  # for 'normal' days
  seas.sim = vector(length=n)
  for(i.d in 1:365){
    is.d = vec.Dates.dm==nonleap.dm[i.d]
    seas.sim[is.d] = season.fit[i.d]
  }

  # for leap years
  is.28feb = which(nonleap.dm=="2802")
  is.leap = vec.Dates.dm=="2902"
  seas.sim[is.leap] = season.fit[is.28feb]

  return(seas.sim)
}


#==============================================================================
# get.period.fitting.temp
#
# Get 3-month moving window for one month
#
# @param m.char 3-letter name of a month (e.g. 'JAN')
#
# @return return 3-month period corresponding to this month (ex c(1,2,3) for February)
#
# @author Guillaume Evin
get.period.fitting.temp =  function(m.char){
  # m.char:

  # list of months
  list.m = get.list.month()

  # index of this month
  i.m = which(list.m==m.char)

  # return 3-month period corresponding to this month
  vec.m.ext = c(11,12,1:12,1,2)
  return(vec.m.ext[i.m:(i.m+4)])
}


#==============================================================================
# predict.trend
#
# Return the trend for an arbitrary period
#
# @param vec.slope slopes for the 12 months
# @param vec.Dates vector of Dates to predict
#
# @return return a vector giving the long-term trend for the time period in vec.Dates
#
# @author Guillaume Evin
predict.trend = function(vec.slope,vec.Dates){
  # length of the simulations
  n = length(vec.Dates)

  # month
  vec.m = as.numeric(format(vec.Dates,'%m'))

  # years
  vec.y.raw = as.numeric(format(vec.Dates,'%Y'))
  vec.y = vec.y.raw - min(vec.y.raw)
  vec.y.unique = unique(vec.y)

  # compute trends
  trend.sim = vector(length=n)
  for(y in vec.y.unique){
    for(m in 1:12){
      is.per = vec.y==y & vec.m==m
      trend.sim[is.per] = y*vec.slope[m]
    }
  }

  return(trend.sim)
}


#==============================================================================
# fit.GWex.temp
#
# estimate all the parameters for the G-Wex model of temperature
# @references   Evin, G., A.-C. Favre, and B. Hingray. 2018. “Stochastic Generators of Multi-Site Daily Temperature: Comparison of Performances in Various Applications.” 
# Theoretical and Applied Climatology, 1–14. doi.org/10.1007/s00704-018-2404-x.
#
# @param objGwexObs object of class \code{\linkS4class{GwexObs}}
# @param listOption  list with the following fields:
# \itemize{
#   \item \strong{hasTrend}: logical value, do we fit a linear trend for the long-term change, =FALSE by default
#   \item \strong{objGwexPrec}: object of class \code{\linkS4class{GwexObs}} containing precipitation observations. If provided, we assume that temperature must be modelled and simulated according to the precipitation states 'dry' and 'wet'. For each state, a seasonal cycle is fitted (mean and sd).
#   \item \strong{typeMargin}: 'SGED' (default) or 'Gaussian': type of marginal distribution.
#   \item \strong{depStation}: logical value, do we apply a Autoregressive Multivariate Autoregressive model (order 1) =TRUE by default
# }
#
# @export
#
# @return a list containing the list of options \code{listOption} and the list of estimated parameters \code{listPar}:
#
# \itemize{
#   \item \strong{list.trend}: Annual trend for the average temperature, for each month: Raw (in \code{lm}) and smoothed (in \code{smooth}).
#   \item \strong{list.par.margin}: List with one element per station. Each element contains the seasonal cycle for the average temperature \code{season.mean}, the corresponding cycle for the standard deviation \code{season.std} and the parameters of the marginal distributions for each month \code{SkewNormal.par}.
#   \item \strong{list.par.dep}: Lst with one element per month. Each element contains the matrix of correlations \eqn{M_0} for the spatial dependence.
# }
# @author Guillaume Evin
fit.GWex.temp = function(objGwexObs,listOption=NULL){
  ######### Check inputs and assign default values ##########
  if(is.null(listOption)){
    listOption = list()
  }else{
    if(!is.list(listOption)) stop('listOption must be a list')
  }
  
  # hasTrend
  if('hasTrend' %in% names(listOption)){
    hasTrend = listOption[['hasTrend']]
    if(!is.logical(hasTrend)) stop('hasTrend must be logical')
  }else{
    hasTrend = T
    listOption[['hasTrend']] = hasTrend
  }
  
  # objGwexPrec: if objGwexPrec is present, we condition the temperature model to precipitation
  # observations/simulations (see Wilks, 2009)
  if('objGwexPrec' %in% names(listOption)){
    condPrec = T
    objGwexPrec = listOption[['objGwexPrec']]
    th = 0.2 # threshold to separate dry/wet states
  }else{
    condPrec = F
  }
  listOption[['condPrec']] = condPrec
  
  # isParallel: not for temperature
  listOption[['isParallel']] = FALSE
  
  # typeMargin: 'SGED' (default) or 'Gaussian'
  if('typeMargin' %in% names(listOption)){
    typeMargin = listOption[['typeMargin']]
    if(!typeMargin%in%c('SGED','Gaussian')) stop('typeMargin must be equal to SGED or Gaussian')
  }else{
    typeMargin = 'SGED'
    listOption[['typeMargin']] = typeMargin
  }
  
  # depStation: 
  # - 'MAR1': applies a Multivariate Autoregressive process to include temporal and spatial dependences.
  # - 'Gaussian': Just include a spatial dependence.
  if('depStation' %in% names(listOption)){
    depStation = listOption[['depStation']]
    if(!depStation%in%c('MAR1','Gaussian')) stop('depStation must be equal to MAR1 or Gaussian')
  }else{
    depStation = 'MAR1'
    listOption[['depStation']] = depStation
  }
  
  ######### Initialize some objects ##########
  # Precipitation matrix
  mat.T = objGwexObs@obs
  
  # number of stations
  p = ncol(mat.T)
  
  # Dates
  vec.dates = objGwexObs@date
  n.day = length(vec.dates)
  
  # Years
  vec.y = strftime(vec.dates, "%Y")
  n.y = length(unique(vec.y))
  
  # Months
  vec.month = as.numeric(strftime(vec.dates, "%m"))
  
  # liste des mois
  vec.month.char = get.list.month()
  n.m = length(vec.month.char)
  
  
  # initialise some objects
  list.par.margin = list()
  u = matrix(nrow = n.day, ncol=p)
  
  
  ######## NON-STATIONARITY TREND ###########
  if(hasTrend){
    # estimate the trend by season
    lm.slope = vector(length=n.m)
    for(m in 1:n.m){
      # period for this month
      per.m = get.period.fitting.month(vec.month.char[m])
      is.per = vec.month%in%per.m
      # regional mean
      mat.T.per = apply(mat.T[is.per,,drop=F],1,mean,na.rm=T)
      # annual averages
      t.mean = aggregate(mat.T.per,by=list(y=vec.y[is.per]),FUN=mean)$x
      # apply a linear regression
      lm.model = lm(y~x,data = list(x=1:n.y,y=t.mean))
      # retrieve slope
      lm.slope[m] = lm.model$coefficients[2]
    }
    
    # smooth these slopes
    smooth.slope = lowess(lm.slope)$y
    
    # predicted trend
    t.trend = predict.trend(smooth.slope,vec.dates)
    
    # return list
    list.trend = list(lm = lm.slope, smooth = smooth.slope)
  }else{
    t.trend = NULL
    list.trend = list()
  }
  
  
  #====================== MARGINS ========================
  # for the progress bar
  pb <- txtProgressBar()
  
  Tdetrend = matrix(nrow=n.day,ncol=p)
  for(i.st in 1:p){
    # vector of temperature for this station
    t.st = mat.T[,i.st]
    
    
    ######## NON-STATIONARITY TREND ###########
    if(hasTrend){
      # remove the trend
      t.detrend = t.st - t.trend
    }else{
      # otherwise we do not apply a trend
      t.detrend = t.st
    }
    
    Tdetrend[,i.st] = t.detrend
    
    ######## SEASONALITY ###########
    # empirical estimate of the seasonal cycle for the mean and sd of the temperature
    # we first remove this seasonality for each station
    
    # if we condition on precipitation values, we fit a seasonal cycles for two precipitatio states:
    # (wet / dry)
    if(condPrec){
      t.mean.season = t.std.season = list()
      t.std = vector(length=n.day)
      for(state in c('dry','wet')){
        # filter temperature obs corresponding to this precipitation states
        t.sel = t.detrend
        if(state == 'dry'){
          is.state = objGwexPrec@obs[,i.st]<=th
        }else if(state == 'wet'){
          is.state = objGwexPrec@obs[,i.st]>th
        }
        is.state[is.na(is.state)] = F
        t.sel[!is.state] = NA
        
        # seasonal cycle of the daily mean: average for each day of the year
        t.mean.season[[state]] = get.seasonal(t.sel,vec.dates,"mean")
        t.mean.pred = predictTempCycle(t.mean.season[[state]],vec.dates)
        t.sh = t.sel - t.mean.pred # remove mean
        
        # seasonal cycle of the daily sd: smooth estimate of sd and average for each day of the year
        t.std.season[[state]] = get.seasonal(t.sh,vec.dates,"sd")
        t.std.pred = predictTempCycle(t.std.season[[state]],vec.dates)
        t.std[is.state] = t.sh[is.state]/t.std.pred[is.state] # standardise
      }
    }else{
      # seasonal cycle of the daily mean: average for each day of the year
      t.mean.season = get.seasonal(t.detrend,vec.dates,"mean")
      t.mean.pred = predictTempCycle(t.mean.season,vec.dates)
      t.sh = t.detrend - t.mean.pred # remove mean
      
      # seasonal cycle of the daily sd: smooth estimate of sd and average for each day of the year
      t.std.season = get.seasonal(t.sh,vec.dates,"sd")
      t.std.pred = predictTempCycle(t.std.season,vec.dates)
      t.std = t.sh/t.std.pred # standardise
    }
    
    
    ######## MARGINAL DISTRIBUTION ###########
    # A Skew normal distribution is fitted to the standardized temperature
    
    # initialize list
    list.SkewNormal.par = list()
    
    if(typeMargin=='SGED'){
      # for each month
      for(m in vec.month.char){
        # three month period
        per.m = get.period.fitting.month(m)
        
        # donnees filtrees
        t.std.per = t.std[vec.month%in%per.m]
        t.filt = t.std.per[!is.na(t.std.per)]
        
        # fit SkewNormal distribution
        list.SkewNormal.par[[m]] = mySgedFit(t.filt)
      }
    }
    
    
    # PIT transform (u are the inputs for copula functions)
    if(typeMargin=='Gaussian'){
      u[,i.st] = pnorm(t.std,mean=0, sd=1)
    }else if(typeMargin=='SGED'){
      for(m in 1:12){
        is.m = (vec.month==m)
        par.m = list.SkewNormal.par[[vec.month.char[m]]]
        u[is.m,i.st] = fGarch::psged(t.std[is.m],mean=0, sd=1, nu=par.m[1], xi=par.m[2])
      }
    }
    
    
    ######## ALL PARAMETERS FOR THE MARGINS ###########
    list.par.margin[[i.st]] = list(season.mean = t.mean.season,
                                   season.std = t.std.season,
                                   SkewNormal.par = list.SkewNormal.par)
    
    # progress bar
    setTxtProgressBar(pb, i.st/(p+12))
  }
  
  # detrend temperature data
  list.trend[['Tdetrend']] = Tdetrend
  
  
  #========== TEMPORAL AND SPATIAL DEPENDENCE ============
  list.par.dep = list()
  
  # Gaussian quantiles
  q.gau = qnorm(u)
  
  # for each month
  for(m in vec.month.char){
    # three month period
    per.m = get.period.fitting.month(m)
    
    # donnees filtrees
    q.gau.per = q.gau[vec.month%in%per.m,,drop=F]
    n.day = nrow(q.gau.per)
    
    if(depStation=='MAR1'){
      # inter-site correlations between all pairs of
      # stations, at lag-0 and lag-1
      q.lag = cbind(q.gau.per[2:n.day,],q.gau.per[1:(n.day-1),])
      
      # pairwise estimation of a correlation matrix with the Kendall tau
      corALL = cor(q.lag, method="pearson", use="pairwise.complete.obs")
      
      # inter-site Pearson correlations + its inverse
      M0 = corALL[1:p,1:p]
      M0inv = MASS::ginv(M0)
      
      # lag-1 correlations between pairs of stations
      M1 = corALL[1:p,(p+1):(2*p)]
      
      # covariance matrices of the MAR(1) process (Matalas, 1967)
      A = M1%*%M0inv
      covZ = M0 - M1%*%M0inv%*%t(M1)
      
      
      # ALL PARAMETERS FOR THE MAR(1)
      list.par.dep[[m]] = list(M0=M0,M1=M1,A=A,covZ=covZ)
    }else if(depStation=='Gaussian'){
      # pairwise estimation of a correlation matrix with the Kendall tau
      M0 = cor(q.gau.per, method="pearson", use="pairwise.complete.obs")
      list.par.dep[[m]] = list(M0=M0)
    }
    
    # progress bar
    i.st = i.st+1
    setTxtProgressBar(pb, i.st/(p+12))
  }
  
  # close progress bar
  close(pb)
  
  
  # return options and estimated parameters
  listPar=list(Xt = q.gau,
               list.trend = list.trend,
               list.par.margin=list.par.margin,
               list.par.dep=list.par.dep,
               p=p)
  return(list(listOption=listOption,listPar=listPar))
}


#==============================================================================
# sim.GWex.temp.1it
#
# Simulate one scenario of temperatures from the GWex model
#
# @param objGwexFit object of class GwexFit
# @param vec.Dates vector of dates
# @param myseed seed of the random generation, to be fixed if the results need to be replicated
# @param matSimPrec optional: matrix of precipitation simulation if temperature are generated conditionally to precipitation states "dry" and "wet"
#
# @export
# @return \item{matrix}{Temperature simulated for the dates contained in vec.Dates at the different stations}
#
# @author Guillaume Evin
sim.GWex.temp.1it = function(objGwexFit,vec.Dates,myseed,matSimPrec){
  # set seed of random generation
  set.seed(myseed)

  # number of stations
  p = getNbStations(objGwexFit)

  # retreive option (model conditional to precipitation?)
  condPrec = objGwexFit@fit$listOption$condPrec
  if(condPrec) th = 0.2

  # caracteristics of the time series generated
  n = length(vec.Dates)
  vec.month = as.numeric(strftime(vec.Dates, "%m"))

  # liste des mois
  vec.month.char = get.list.month()
  n.m = length(vec.month.char)

  # initialise quantities
  Yt.Gau = Yt.Pr = Yt.std = Yt.detrend = Yt = matrix(nrow=n,ncol=p)



  ###____ Spatial and temporal dependence between the stations _____###
  # type of dependence
  depStation =  objGwexFit@fit$listOption$depStation

  # If we have an autoregressive process, we simulate one variate for each time step
  if(depStation=='MAR1'){
    # difference of periods
    vec.per = get.list.month()[vec.month]
    change.per = c(TRUE,vec.per[2:n]!=vec.per[1:(n-1)])
    
    # Parameters for the first iteration
    PAR.DEP = objGwexFit@fit$listPar$list.par.dep[[vec.per[1]]]
    
    # iteration 1 for the spatial dependence
    Yt.Gau[1,] = MASS::mvrnorm(n=1, mu=rep(0,p), Sigma=PAR.DEP[['M0']])
    
    for(t in 2:n){
      if(change.per[t]){
        PAR.DEP = objGwexFit@fit$listPar$list.par.dep[[vec.per[t]]]
      }
      
      # generate from the corresponding multivariate distribution
      # t-1
      Yt.Gau.prev = t(PAR.DEP$A%*%Yt.Gau[t-1,])
      
      # generate from a multivariate Gaussian
      inno = MASS::mvrnorm(n=1, mu=rep(0,p), Sigma=PAR.DEP[['covZ']])
      
      # MAR(1)
      Yt.Gau[t,] = Yt.Gau.prev + inno
    }
  }else{
    # Spatial dependence only, we simulate month by month
    for(m in 1:n.m){
      # retrieve parameters
      PAR.DEP = objGwexFit@fit$listPar$list.par.dep[[m]]
      # for all days concerned by this month
      is.m = (vec.month==m)
      n.sim = sum(is.m)
      # simulate the spatial dependence
      Yt.Gau[is.m,] = MASS::mvrnorm(n=n.sim, mu=rep(0,p), Sigma=PAR.DEP[['M0']])
    }
  }
  
  # transformation in probability for Gaussian variates
  Yt.Pr = pnorm(Yt.Gau)
  
  ###____________ Inverse-CDF ____________###
  # parameters
  typeMargin = objGwexFit@fit$listOption$typeMargin
  PAR.margin = objGwexFit@fit$listPar$list.par.margin

  for(i.st in 1:p){
    if(typeMargin=='Gaussian'){
      Yt.std[,i.st] = qnorm(p=Yt.Pr[,i.st], mean=0, sd=1)
    }else if(typeMargin=='SGED'){
      for(m in 1:n.m){
        par.m = PAR.margin[[i.st]]$SkewNormal.par[[m]]
        is.m = (vec.month==m)
        Yt.std[is.m,i.st] = fGarch::qsged(p=Yt.Pr[is.m,i.st], mean=0, sd=1, nu=par.m[1], xi=par.m[2])
      }
    }
  }

  ###___ Add cycle and un-standardize _____###
  for(i.st in 1:p){
    # retrieve seasonal cycles
    season.mean = PAR.margin[[i.st]]$season.mean
    season.std = PAR.margin[[i.st]]$season.std

    # predict seasonal cycles (conditionally to precipitation sim or not)
    if(condPrec){
      x.mean.pred = x.std.pred = vector(length=n)
      for(state in c("dry","wet")){
        if(state == 'dry'){
          is.state = matSimPrec[,i.st]<=th
        }else if(state == 'wet'){
          is.state = matSimPrec[,i.st]>th
        }
        x.mean.pred[is.state] = predictTempCycle(season.mean[[state]],vec.Dates[is.state])
        x.std.pred[is.state] = predictTempCycle(season.std[[state]],vec.Dates[is.state])
      }
    }else{
      x.mean.pred = predictTempCycle(season.mean,vec.Dates)
      x.std.pred = predictTempCycle(season.std,vec.Dates)
    }

    # unstandardize
    Yt.detrend[,i.st] = Yt.std[,i.st]*x.std.pred + x.mean.pred
  }

  ###___ Add long-term trends _____###
  hasTrend = objGwexFit@fit$listOption$hasTrend
  if(hasTrend){
    # trend for the simulaed period
    t.trend = predict.trend(objGwexFit@fit$listPar$list.trend$smooth,vec.Dates)
    for(i.st in 1:p){
      # add trend
      Yt[,i.st] = Yt.detrend[,i.st] + t.trend
    }
  }else{
    # otherwise, we simply return Yt.detrend
    Yt = Yt.detrend
  }

  # return results
  return(list(Yt=Yt,Xt=Yt.Gau,Zt=Yt.std,Tdetrend=Yt.detrend))
}<|MERGE_RESOLUTION|>--- conflicted
+++ resolved
@@ -1,649 +1,644 @@
-###===============================###===============================###
-### Guillaume Evin
-### 19/05/2017, Grenoble
-###  IRSTEA
-### guillaume.evin@irstea.fr
-###
-###  Provide utilities for the estimation and simulation of the GWex
-### multi-site temperature model.
-###===============================###===============================###
-
-
-#==============================================================================
-# mySgedFit
-#
-# fit nu and xi parameters of the SGED distribution
-#
-# @param x vector of numerical values
-# @export
-# @return \item{estimated parameters}{Vector of two parameters: \eqn{nu} and \eqn{xi}}
-#
-# @author Guillaume Evin
-mySgedFit = function(x){
-  start = c(nu = 2, xi = 1)
-  loglik = function(param, x) {
-    f = -sum(log(fGarch::dsged(x, 0, 1, param[1], param[2])))
-  }
-  fit = nlminb(start = start, objective = loglik,
-               lower = c(0, 0), upper = c(Inf, Inf), x = x)
-  return(fit$par)
-}
-
-
-#==============================================================================
-# get.nonleap.dm
-#
-# Day/Month for a non-leap year
-#
-# @return \item{Vector of 365 dates for a non-leap years}{String with the format day/month}
-#
-# @author Guillaume Evin
-get.nonleap.dm = function(){
-  # vec Dates for a non-leap year
-  vec.Date.seas = seq(from=as.Date("2001/01/01"),to=as.Date("2001/12/31"),by=1)
-  vec.Date.seas.dm = format(vec.Date.seas,'%d%m')
-
-  # return results
-  return(vec.Date.seas.dm)
-}
-
-
-#==============================================================================
-# get.seasonal
-#
-# Estimate the annual cycle of temperature. For each day, we apply the function \code{fun} to all temperature data for this day (ex. the mean
-# of all January, 1st). This cycle is smoothed with the \code{\link{loess}} function.
-#
-# @param x temperature data
-# @param vec.Dates vector of Dates associated to x
-# @param myfun function apply for each day
-#
-# @export
-#
-# @return A vector of length 365, the annual cycle of temperature
-#
-# @author Guillaume Evin
-get.seasonal = function(x,vec.Dates,myfun='mean'){
-  # day/month for the observed dates
-  vec.Dates.dm = format(vec.Dates,'%d%m')
-
-  # day/month for a non-leap year
-  nonleap.dm = get.nonleap.dm()
-
-  # for 'normal' days
-  seas = vector(length=365)
-  for(i.d in 1:365){
-    is.d = vec.Dates.dm==nonleap.dm[i.d]
-    seas[i.d] = do.call(myfun,list(x=x[is.d],na.rm=T))
-  }
-
-  # smooth trend
-  df = data.frame(seas=seas,d=1:365)
-<<<<<<< HEAD
-  dfz = stats::na.omit(df)
-  loess.out = loess(seas~d,data=dfz,span = 0.2)
-  seas.smooth = predict(loess.out, df)
-=======
-  seas.smooth = loess(seas~d,data=df,span = 0.2)$fitted
->>>>>>> 237c19a2
-
-  return(seas.smooth)
-}
-
-
-#==============================================================================
-# predictTempCycle
-#
-# Return the seasonal cycle for an arbitrary period. The seasonal trend \code{season.fit} is repeated to match the sequence given in \code{vec.Dates}. For leap years, the trend returns equivalent values for the 28/02 and 29/02 days.
-#
-# @param season.fit seasonal trend: vector 365
-# @param vec.Dates vector of Dates to predict
-#
-# @export
-#
-# @return A vector giving the seasonal cycles for the time period in vec.Dates
-#
-# @author Guillaume Evin
-predictTempCycle = function(season.fit,vec.Dates){
-  # length of the simulations
-  n = length(vec.Dates)
-
-  # day/month for the dates to simulate
-  vec.Dates.dm = format(vec.Dates,'%d%m')
-
-  # day/month for a non-leap year
-  nonleap.dm = get.nonleap.dm()
-
-  # for 'normal' days
-  seas.sim = vector(length=n)
-  for(i.d in 1:365){
-    is.d = vec.Dates.dm==nonleap.dm[i.d]
-    seas.sim[is.d] = season.fit[i.d]
-  }
-
-  # for leap years
-  is.28feb = which(nonleap.dm=="2802")
-  is.leap = vec.Dates.dm=="2902"
-  seas.sim[is.leap] = season.fit[is.28feb]
-
-  return(seas.sim)
-}
-
-
-#==============================================================================
-# get.period.fitting.temp
-#
-# Get 3-month moving window for one month
-#
-# @param m.char 3-letter name of a month (e.g. 'JAN')
-#
-# @return return 3-month period corresponding to this month (ex c(1,2,3) for February)
-#
-# @author Guillaume Evin
-get.period.fitting.temp =  function(m.char){
-  # m.char:
-
-  # list of months
-  list.m = get.list.month()
-
-  # index of this month
-  i.m = which(list.m==m.char)
-
-  # return 3-month period corresponding to this month
-  vec.m.ext = c(11,12,1:12,1,2)
-  return(vec.m.ext[i.m:(i.m+4)])
-}
-
-
-#==============================================================================
-# predict.trend
-#
-# Return the trend for an arbitrary period
-#
-# @param vec.slope slopes for the 12 months
-# @param vec.Dates vector of Dates to predict
-#
-# @return return a vector giving the long-term trend for the time period in vec.Dates
-#
-# @author Guillaume Evin
-predict.trend = function(vec.slope,vec.Dates){
-  # length of the simulations
-  n = length(vec.Dates)
-
-  # month
-  vec.m = as.numeric(format(vec.Dates,'%m'))
-
-  # years
-  vec.y.raw = as.numeric(format(vec.Dates,'%Y'))
-  vec.y = vec.y.raw - min(vec.y.raw)
-  vec.y.unique = unique(vec.y)
-
-  # compute trends
-  trend.sim = vector(length=n)
-  for(y in vec.y.unique){
-    for(m in 1:12){
-      is.per = vec.y==y & vec.m==m
-      trend.sim[is.per] = y*vec.slope[m]
-    }
-  }
-
-  return(trend.sim)
-}
-
-
-#==============================================================================
-# fit.GWex.temp
-#
-# estimate all the parameters for the G-Wex model of temperature
-# @references   Evin, G., A.-C. Favre, and B. Hingray. 2018. “Stochastic Generators of Multi-Site Daily Temperature: Comparison of Performances in Various Applications.” 
-# Theoretical and Applied Climatology, 1–14. doi.org/10.1007/s00704-018-2404-x.
-#
-# @param objGwexObs object of class \code{\linkS4class{GwexObs}}
-# @param listOption  list with the following fields:
-# \itemize{
-#   \item \strong{hasTrend}: logical value, do we fit a linear trend for the long-term change, =FALSE by default
-#   \item \strong{objGwexPrec}: object of class \code{\linkS4class{GwexObs}} containing precipitation observations. If provided, we assume that temperature must be modelled and simulated according to the precipitation states 'dry' and 'wet'. For each state, a seasonal cycle is fitted (mean and sd).
-#   \item \strong{typeMargin}: 'SGED' (default) or 'Gaussian': type of marginal distribution.
-#   \item \strong{depStation}: logical value, do we apply a Autoregressive Multivariate Autoregressive model (order 1) =TRUE by default
-# }
-#
-# @export
-#
-# @return a list containing the list of options \code{listOption} and the list of estimated parameters \code{listPar}:
-#
-# \itemize{
-#   \item \strong{list.trend}: Annual trend for the average temperature, for each month: Raw (in \code{lm}) and smoothed (in \code{smooth}).
-#   \item \strong{list.par.margin}: List with one element per station. Each element contains the seasonal cycle for the average temperature \code{season.mean}, the corresponding cycle for the standard deviation \code{season.std} and the parameters of the marginal distributions for each month \code{SkewNormal.par}.
-#   \item \strong{list.par.dep}: Lst with one element per month. Each element contains the matrix of correlations \eqn{M_0} for the spatial dependence.
-# }
-# @author Guillaume Evin
-fit.GWex.temp = function(objGwexObs,listOption=NULL){
-  ######### Check inputs and assign default values ##########
-  if(is.null(listOption)){
-    listOption = list()
-  }else{
-    if(!is.list(listOption)) stop('listOption must be a list')
-  }
-  
-  # hasTrend
-  if('hasTrend' %in% names(listOption)){
-    hasTrend = listOption[['hasTrend']]
-    if(!is.logical(hasTrend)) stop('hasTrend must be logical')
-  }else{
-    hasTrend = T
-    listOption[['hasTrend']] = hasTrend
-  }
-  
-  # objGwexPrec: if objGwexPrec is present, we condition the temperature model to precipitation
-  # observations/simulations (see Wilks, 2009)
-  if('objGwexPrec' %in% names(listOption)){
-    condPrec = T
-    objGwexPrec = listOption[['objGwexPrec']]
-    th = 0.2 # threshold to separate dry/wet states
-  }else{
-    condPrec = F
-  }
-  listOption[['condPrec']] = condPrec
-  
-  # isParallel: not for temperature
-  listOption[['isParallel']] = FALSE
-  
-  # typeMargin: 'SGED' (default) or 'Gaussian'
-  if('typeMargin' %in% names(listOption)){
-    typeMargin = listOption[['typeMargin']]
-    if(!typeMargin%in%c('SGED','Gaussian')) stop('typeMargin must be equal to SGED or Gaussian')
-  }else{
-    typeMargin = 'SGED'
-    listOption[['typeMargin']] = typeMargin
-  }
-  
-  # depStation: 
-  # - 'MAR1': applies a Multivariate Autoregressive process to include temporal and spatial dependences.
-  # - 'Gaussian': Just include a spatial dependence.
-  if('depStation' %in% names(listOption)){
-    depStation = listOption[['depStation']]
-    if(!depStation%in%c('MAR1','Gaussian')) stop('depStation must be equal to MAR1 or Gaussian')
-  }else{
-    depStation = 'MAR1'
-    listOption[['depStation']] = depStation
-  }
-  
-  ######### Initialize some objects ##########
-  # Precipitation matrix
-  mat.T = objGwexObs@obs
-  
-  # number of stations
-  p = ncol(mat.T)
-  
-  # Dates
-  vec.dates = objGwexObs@date
-  n.day = length(vec.dates)
-  
-  # Years
-  vec.y = strftime(vec.dates, "%Y")
-  n.y = length(unique(vec.y))
-  
-  # Months
-  vec.month = as.numeric(strftime(vec.dates, "%m"))
-  
-  # liste des mois
-  vec.month.char = get.list.month()
-  n.m = length(vec.month.char)
-  
-  
-  # initialise some objects
-  list.par.margin = list()
-  u = matrix(nrow = n.day, ncol=p)
-  
-  
-  ######## NON-STATIONARITY TREND ###########
-  if(hasTrend){
-    # estimate the trend by season
-    lm.slope = vector(length=n.m)
-    for(m in 1:n.m){
-      # period for this month
-      per.m = get.period.fitting.month(vec.month.char[m])
-      is.per = vec.month%in%per.m
-      # regional mean
-      mat.T.per = apply(mat.T[is.per,,drop=F],1,mean,na.rm=T)
-      # annual averages
-      t.mean = aggregate(mat.T.per,by=list(y=vec.y[is.per]),FUN=mean)$x
-      # apply a linear regression
-      lm.model = lm(y~x,data = list(x=1:n.y,y=t.mean))
-      # retrieve slope
-      lm.slope[m] = lm.model$coefficients[2]
-    }
-    
-    # smooth these slopes
-    smooth.slope = lowess(lm.slope)$y
-    
-    # predicted trend
-    t.trend = predict.trend(smooth.slope,vec.dates)
-    
-    # return list
-    list.trend = list(lm = lm.slope, smooth = smooth.slope)
-  }else{
-    t.trend = NULL
-    list.trend = list()
-  }
-  
-  
-  #====================== MARGINS ========================
-  # for the progress bar
-  pb <- txtProgressBar()
-  
-  Tdetrend = matrix(nrow=n.day,ncol=p)
-  for(i.st in 1:p){
-    # vector of temperature for this station
-    t.st = mat.T[,i.st]
-    
-    
-    ######## NON-STATIONARITY TREND ###########
-    if(hasTrend){
-      # remove the trend
-      t.detrend = t.st - t.trend
-    }else{
-      # otherwise we do not apply a trend
-      t.detrend = t.st
-    }
-    
-    Tdetrend[,i.st] = t.detrend
-    
-    ######## SEASONALITY ###########
-    # empirical estimate of the seasonal cycle for the mean and sd of the temperature
-    # we first remove this seasonality for each station
-    
-    # if we condition on precipitation values, we fit a seasonal cycles for two precipitatio states:
-    # (wet / dry)
-    if(condPrec){
-      t.mean.season = t.std.season = list()
-      t.std = vector(length=n.day)
-      for(state in c('dry','wet')){
-        # filter temperature obs corresponding to this precipitation states
-        t.sel = t.detrend
-        if(state == 'dry'){
-          is.state = objGwexPrec@obs[,i.st]<=th
-        }else if(state == 'wet'){
-          is.state = objGwexPrec@obs[,i.st]>th
-        }
-        is.state[is.na(is.state)] = F
-        t.sel[!is.state] = NA
-        
-        # seasonal cycle of the daily mean: average for each day of the year
-        t.mean.season[[state]] = get.seasonal(t.sel,vec.dates,"mean")
-        t.mean.pred = predictTempCycle(t.mean.season[[state]],vec.dates)
-        t.sh = t.sel - t.mean.pred # remove mean
-        
-        # seasonal cycle of the daily sd: smooth estimate of sd and average for each day of the year
-        t.std.season[[state]] = get.seasonal(t.sh,vec.dates,"sd")
-        t.std.pred = predictTempCycle(t.std.season[[state]],vec.dates)
-        t.std[is.state] = t.sh[is.state]/t.std.pred[is.state] # standardise
-      }
-    }else{
-      # seasonal cycle of the daily mean: average for each day of the year
-      t.mean.season = get.seasonal(t.detrend,vec.dates,"mean")
-      t.mean.pred = predictTempCycle(t.mean.season,vec.dates)
-      t.sh = t.detrend - t.mean.pred # remove mean
-      
-      # seasonal cycle of the daily sd: smooth estimate of sd and average for each day of the year
-      t.std.season = get.seasonal(t.sh,vec.dates,"sd")
-      t.std.pred = predictTempCycle(t.std.season,vec.dates)
-      t.std = t.sh/t.std.pred # standardise
-    }
-    
-    
-    ######## MARGINAL DISTRIBUTION ###########
-    # A Skew normal distribution is fitted to the standardized temperature
-    
-    # initialize list
-    list.SkewNormal.par = list()
-    
-    if(typeMargin=='SGED'){
-      # for each month
-      for(m in vec.month.char){
-        # three month period
-        per.m = get.period.fitting.month(m)
-        
-        # donnees filtrees
-        t.std.per = t.std[vec.month%in%per.m]
-        t.filt = t.std.per[!is.na(t.std.per)]
-        
-        # fit SkewNormal distribution
-        list.SkewNormal.par[[m]] = mySgedFit(t.filt)
-      }
-    }
-    
-    
-    # PIT transform (u are the inputs for copula functions)
-    if(typeMargin=='Gaussian'){
-      u[,i.st] = pnorm(t.std,mean=0, sd=1)
-    }else if(typeMargin=='SGED'){
-      for(m in 1:12){
-        is.m = (vec.month==m)
-        par.m = list.SkewNormal.par[[vec.month.char[m]]]
-        u[is.m,i.st] = fGarch::psged(t.std[is.m],mean=0, sd=1, nu=par.m[1], xi=par.m[2])
-      }
-    }
-    
-    
-    ######## ALL PARAMETERS FOR THE MARGINS ###########
-    list.par.margin[[i.st]] = list(season.mean = t.mean.season,
-                                   season.std = t.std.season,
-                                   SkewNormal.par = list.SkewNormal.par)
-    
-    # progress bar
-    setTxtProgressBar(pb, i.st/(p+12))
-  }
-  
-  # detrend temperature data
-  list.trend[['Tdetrend']] = Tdetrend
-  
-  
-  #========== TEMPORAL AND SPATIAL DEPENDENCE ============
-  list.par.dep = list()
-  
-  # Gaussian quantiles
-  q.gau = qnorm(u)
-  
-  # for each month
-  for(m in vec.month.char){
-    # three month period
-    per.m = get.period.fitting.month(m)
-    
-    # donnees filtrees
-    q.gau.per = q.gau[vec.month%in%per.m,,drop=F]
-    n.day = nrow(q.gau.per)
-    
-    if(depStation=='MAR1'){
-      # inter-site correlations between all pairs of
-      # stations, at lag-0 and lag-1
-      q.lag = cbind(q.gau.per[2:n.day,],q.gau.per[1:(n.day-1),])
-      
-      # pairwise estimation of a correlation matrix with the Kendall tau
-      corALL = cor(q.lag, method="pearson", use="pairwise.complete.obs")
-      
-      # inter-site Pearson correlations + its inverse
-      M0 = corALL[1:p,1:p]
-      M0inv = MASS::ginv(M0)
-      
-      # lag-1 correlations between pairs of stations
-      M1 = corALL[1:p,(p+1):(2*p)]
-      
-      # covariance matrices of the MAR(1) process (Matalas, 1967)
-      A = M1%*%M0inv
-      covZ = M0 - M1%*%M0inv%*%t(M1)
-      
-      
-      # ALL PARAMETERS FOR THE MAR(1)
-      list.par.dep[[m]] = list(M0=M0,M1=M1,A=A,covZ=covZ)
-    }else if(depStation=='Gaussian'){
-      # pairwise estimation of a correlation matrix with the Kendall tau
-      M0 = cor(q.gau.per, method="pearson", use="pairwise.complete.obs")
-      list.par.dep[[m]] = list(M0=M0)
-    }
-    
-    # progress bar
-    i.st = i.st+1
-    setTxtProgressBar(pb, i.st/(p+12))
-  }
-  
-  # close progress bar
-  close(pb)
-  
-  
-  # return options and estimated parameters
-  listPar=list(Xt = q.gau,
-               list.trend = list.trend,
-               list.par.margin=list.par.margin,
-               list.par.dep=list.par.dep,
-               p=p)
-  return(list(listOption=listOption,listPar=listPar))
-}
-
-
-#==============================================================================
-# sim.GWex.temp.1it
-#
-# Simulate one scenario of temperatures from the GWex model
-#
-# @param objGwexFit object of class GwexFit
-# @param vec.Dates vector of dates
-# @param myseed seed of the random generation, to be fixed if the results need to be replicated
-# @param matSimPrec optional: matrix of precipitation simulation if temperature are generated conditionally to precipitation states "dry" and "wet"
-#
-# @export
-# @return \item{matrix}{Temperature simulated for the dates contained in vec.Dates at the different stations}
-#
-# @author Guillaume Evin
-sim.GWex.temp.1it = function(objGwexFit,vec.Dates,myseed,matSimPrec){
-  # set seed of random generation
-  set.seed(myseed)
-
-  # number of stations
-  p = getNbStations(objGwexFit)
-
-  # retreive option (model conditional to precipitation?)
-  condPrec = objGwexFit@fit$listOption$condPrec
-  if(condPrec) th = 0.2
-
-  # caracteristics of the time series generated
-  n = length(vec.Dates)
-  vec.month = as.numeric(strftime(vec.Dates, "%m"))
-
-  # liste des mois
-  vec.month.char = get.list.month()
-  n.m = length(vec.month.char)
-
-  # initialise quantities
-  Yt.Gau = Yt.Pr = Yt.std = Yt.detrend = Yt = matrix(nrow=n,ncol=p)
-
-
-
-  ###____ Spatial and temporal dependence between the stations _____###
-  # type of dependence
-  depStation =  objGwexFit@fit$listOption$depStation
-
-  # If we have an autoregressive process, we simulate one variate for each time step
-  if(depStation=='MAR1'){
-    # difference of periods
-    vec.per = get.list.month()[vec.month]
-    change.per = c(TRUE,vec.per[2:n]!=vec.per[1:(n-1)])
-    
-    # Parameters for the first iteration
-    PAR.DEP = objGwexFit@fit$listPar$list.par.dep[[vec.per[1]]]
-    
-    # iteration 1 for the spatial dependence
-    Yt.Gau[1,] = MASS::mvrnorm(n=1, mu=rep(0,p), Sigma=PAR.DEP[['M0']])
-    
-    for(t in 2:n){
-      if(change.per[t]){
-        PAR.DEP = objGwexFit@fit$listPar$list.par.dep[[vec.per[t]]]
-      }
-      
-      # generate from the corresponding multivariate distribution
-      # t-1
-      Yt.Gau.prev = t(PAR.DEP$A%*%Yt.Gau[t-1,])
-      
-      # generate from a multivariate Gaussian
-      inno = MASS::mvrnorm(n=1, mu=rep(0,p), Sigma=PAR.DEP[['covZ']])
-      
-      # MAR(1)
-      Yt.Gau[t,] = Yt.Gau.prev + inno
-    }
-  }else{
-    # Spatial dependence only, we simulate month by month
-    for(m in 1:n.m){
-      # retrieve parameters
-      PAR.DEP = objGwexFit@fit$listPar$list.par.dep[[m]]
-      # for all days concerned by this month
-      is.m = (vec.month==m)
-      n.sim = sum(is.m)
-      # simulate the spatial dependence
-      Yt.Gau[is.m,] = MASS::mvrnorm(n=n.sim, mu=rep(0,p), Sigma=PAR.DEP[['M0']])
-    }
-  }
-  
-  # transformation in probability for Gaussian variates
-  Yt.Pr = pnorm(Yt.Gau)
-  
-  ###____________ Inverse-CDF ____________###
-  # parameters
-  typeMargin = objGwexFit@fit$listOption$typeMargin
-  PAR.margin = objGwexFit@fit$listPar$list.par.margin
-
-  for(i.st in 1:p){
-    if(typeMargin=='Gaussian'){
-      Yt.std[,i.st] = qnorm(p=Yt.Pr[,i.st], mean=0, sd=1)
-    }else if(typeMargin=='SGED'){
-      for(m in 1:n.m){
-        par.m = PAR.margin[[i.st]]$SkewNormal.par[[m]]
-        is.m = (vec.month==m)
-        Yt.std[is.m,i.st] = fGarch::qsged(p=Yt.Pr[is.m,i.st], mean=0, sd=1, nu=par.m[1], xi=par.m[2])
-      }
-    }
-  }
-
-  ###___ Add cycle and un-standardize _____###
-  for(i.st in 1:p){
-    # retrieve seasonal cycles
-    season.mean = PAR.margin[[i.st]]$season.mean
-    season.std = PAR.margin[[i.st]]$season.std
-
-    # predict seasonal cycles (conditionally to precipitation sim or not)
-    if(condPrec){
-      x.mean.pred = x.std.pred = vector(length=n)
-      for(state in c("dry","wet")){
-        if(state == 'dry'){
-          is.state = matSimPrec[,i.st]<=th
-        }else if(state == 'wet'){
-          is.state = matSimPrec[,i.st]>th
-        }
-        x.mean.pred[is.state] = predictTempCycle(season.mean[[state]],vec.Dates[is.state])
-        x.std.pred[is.state] = predictTempCycle(season.std[[state]],vec.Dates[is.state])
-      }
-    }else{
-      x.mean.pred = predictTempCycle(season.mean,vec.Dates)
-      x.std.pred = predictTempCycle(season.std,vec.Dates)
-    }
-
-    # unstandardize
-    Yt.detrend[,i.st] = Yt.std[,i.st]*x.std.pred + x.mean.pred
-  }
-
-  ###___ Add long-term trends _____###
-  hasTrend = objGwexFit@fit$listOption$hasTrend
-  if(hasTrend){
-    # trend for the simulaed period
-    t.trend = predict.trend(objGwexFit@fit$listPar$list.trend$smooth,vec.Dates)
-    for(i.st in 1:p){
-      # add trend
-      Yt[,i.st] = Yt.detrend[,i.st] + t.trend
-    }
-  }else{
-    # otherwise, we simply return Yt.detrend
-    Yt = Yt.detrend
-  }
-
-  # return results
-  return(list(Yt=Yt,Xt=Yt.Gau,Zt=Yt.std,Tdetrend=Yt.detrend))
+###===============================###===============================###
+### Guillaume Evin
+### 19/05/2017, Grenoble
+###  IRSTEA
+### guillaume.evin@irstea.fr
+###
+###  Provide utilities for the estimation and simulation of the GWex
+### multi-site temperature model.
+###===============================###===============================###
+
+
+#==============================================================================
+# mySgedFit
+#
+# fit nu and xi parameters of the SGED distribution
+#
+# @param x vector of numerical values
+# @export
+# @return \item{estimated parameters}{Vector of two parameters: \eqn{nu} and \eqn{xi}}
+#
+# @author Guillaume Evin
+mySgedFit = function(x){
+  start = c(nu = 2, xi = 1)
+  loglik = function(param, x) {
+    f = -sum(log(fGarch::dsged(x, 0, 1, param[1], param[2])))
+  }
+  fit = nlminb(start = start, objective = loglik,
+               lower = c(0, 0), upper = c(Inf, Inf), x = x)
+  return(fit$par)
+}
+
+
+#==============================================================================
+# get.nonleap.dm
+#
+# Day/Month for a non-leap year
+#
+# @return \item{Vector of 365 dates for a non-leap years}{String with the format day/month}
+#
+# @author Guillaume Evin
+get.nonleap.dm = function(){
+  # vec Dates for a non-leap year
+  vec.Date.seas = seq(from=as.Date("2001/01/01"),to=as.Date("2001/12/31"),by=1)
+  vec.Date.seas.dm = format(vec.Date.seas,'%d%m')
+
+  # return results
+  return(vec.Date.seas.dm)
+}
+
+
+#==============================================================================
+# get.seasonal
+#
+# Estimate the annual cycle of temperature. For each day, we apply the function \code{fun} to all temperature data for this day (ex. the mean
+# of all January, 1st). This cycle is smoothed with the \code{\link{loess}} function.
+#
+# @param x temperature data
+# @param vec.Dates vector of Dates associated to x
+# @param myfun function apply for each day
+#
+# @export
+#
+# @return A vector of length 365, the annual cycle of temperature
+#
+# @author Guillaume Evin
+get.seasonal = function(x,vec.Dates,myfun='mean'){
+  # day/month for the observed dates
+  vec.Dates.dm = format(vec.Dates,'%d%m')
+
+  # day/month for a non-leap year
+  nonleap.dm = get.nonleap.dm()
+
+  # for 'normal' days
+  seas = vector(length=365)
+  for(i.d in 1:365){
+    is.d = vec.Dates.dm==nonleap.dm[i.d]
+    seas[i.d] = do.call(myfun,list(x=x[is.d],na.rm=T))
+  }
+
+  # smooth trend
+  df = data.frame(seas=seas,d=1:365)
+  dfz = stats::na.omit(df)
+  loess.out = loess(seas~d,data=dfz,span = 0.2)
+  seas.smooth = predict(loess.out, df)
+  return(seas.smooth)
+}
+
+
+#==============================================================================
+# predictTempCycle
+#
+# Return the seasonal cycle for an arbitrary period. The seasonal trend \code{season.fit} is repeated to match the sequence given in \code{vec.Dates}. For leap years, the trend returns equivalent values for the 28/02 and 29/02 days.
+#
+# @param season.fit seasonal trend: vector 365
+# @param vec.Dates vector of Dates to predict
+#
+# @export
+#
+# @return A vector giving the seasonal cycles for the time period in vec.Dates
+#
+# @author Guillaume Evin
+predictTempCycle = function(season.fit,vec.Dates){
+  # length of the simulations
+  n = length(vec.Dates)
+
+  # day/month for the dates to simulate
+  vec.Dates.dm = format(vec.Dates,'%d%m')
+
+  # day/month for a non-leap year
+  nonleap.dm = get.nonleap.dm()
+
+  # for 'normal' days
+  seas.sim = vector(length=n)
+  for(i.d in 1:365){
+    is.d = vec.Dates.dm==nonleap.dm[i.d]
+    seas.sim[is.d] = season.fit[i.d]
+  }
+
+  # for leap years
+  is.28feb = which(nonleap.dm=="2802")
+  is.leap = vec.Dates.dm=="2902"
+  seas.sim[is.leap] = season.fit[is.28feb]
+
+  return(seas.sim)
+}
+
+
+#==============================================================================
+# get.period.fitting.temp
+#
+# Get 3-month moving window for one month
+#
+# @param m.char 3-letter name of a month (e.g. 'JAN')
+#
+# @return return 3-month period corresponding to this month (ex c(1,2,3) for February)
+#
+# @author Guillaume Evin
+get.period.fitting.temp =  function(m.char){
+  # m.char:
+
+  # list of months
+  list.m = get.list.month()
+
+  # index of this month
+  i.m = which(list.m==m.char)
+
+  # return 3-month period corresponding to this month
+  vec.m.ext = c(11,12,1:12,1,2)
+  return(vec.m.ext[i.m:(i.m+4)])
+}
+
+
+#==============================================================================
+# predict.trend
+#
+# Return the trend for an arbitrary period
+#
+# @param vec.slope slopes for the 12 months
+# @param vec.Dates vector of Dates to predict
+#
+# @return return a vector giving the long-term trend for the time period in vec.Dates
+#
+# @author Guillaume Evin
+predict.trend = function(vec.slope,vec.Dates){
+  # length of the simulations
+  n = length(vec.Dates)
+
+  # month
+  vec.m = as.numeric(format(vec.Dates,'%m'))
+
+  # years
+  vec.y.raw = as.numeric(format(vec.Dates,'%Y'))
+  vec.y = vec.y.raw - min(vec.y.raw)
+  vec.y.unique = unique(vec.y)
+
+  # compute trends
+  trend.sim = vector(length=n)
+  for(y in vec.y.unique){
+    for(m in 1:12){
+      is.per = vec.y==y & vec.m==m
+      trend.sim[is.per] = y*vec.slope[m]
+    }
+  }
+
+  return(trend.sim)
+}
+
+
+#==============================================================================
+# fit.GWex.temp
+#
+# estimate all the parameters for the G-Wex model of temperature
+# @references   Evin, G., A.-C. Favre, and B. Hingray. 2018. “Stochastic Generators of Multi-Site Daily Temperature: Comparison of Performances in Various Applications.” 
+# Theoretical and Applied Climatology, 1–14. doi.org/10.1007/s00704-018-2404-x.
+#
+# @param objGwexObs object of class \code{\linkS4class{GwexObs}}
+# @param listOption  list with the following fields:
+# \itemize{
+#   \item \strong{hasTrend}: logical value, do we fit a linear trend for the long-term change, =FALSE by default
+#   \item \strong{objGwexPrec}: object of class \code{\linkS4class{GwexObs}} containing precipitation observations. If provided, we assume that temperature must be modelled and simulated according to the precipitation states 'dry' and 'wet'. For each state, a seasonal cycle is fitted (mean and sd).
+#   \item \strong{typeMargin}: 'SGED' (default) or 'Gaussian': type of marginal distribution.
+#   \item \strong{depStation}: logical value, do we apply a Autoregressive Multivariate Autoregressive model (order 1) =TRUE by default
+# }
+#
+# @export
+#
+# @return a list containing the list of options \code{listOption} and the list of estimated parameters \code{listPar}:
+#
+# \itemize{
+#   \item \strong{list.trend}: Annual trend for the average temperature, for each month: Raw (in \code{lm}) and smoothed (in \code{smooth}).
+#   \item \strong{list.par.margin}: List with one element per station. Each element contains the seasonal cycle for the average temperature \code{season.mean}, the corresponding cycle for the standard deviation \code{season.std} and the parameters of the marginal distributions for each month \code{SkewNormal.par}.
+#   \item \strong{list.par.dep}: Lst with one element per month. Each element contains the matrix of correlations \eqn{M_0} for the spatial dependence.
+# }
+# @author Guillaume Evin
+fit.GWex.temp = function(objGwexObs,listOption=NULL){
+  ######### Check inputs and assign default values ##########
+  if(is.null(listOption)){
+    listOption = list()
+  }else{
+    if(!is.list(listOption)) stop('listOption must be a list')
+  }
+  
+  # hasTrend
+  if('hasTrend' %in% names(listOption)){
+    hasTrend = listOption[['hasTrend']]
+    if(!is.logical(hasTrend)) stop('hasTrend must be logical')
+  }else{
+    hasTrend = T
+    listOption[['hasTrend']] = hasTrend
+  }
+  
+  # objGwexPrec: if objGwexPrec is present, we condition the temperature model to precipitation
+  # observations/simulations (see Wilks, 2009)
+  if('objGwexPrec' %in% names(listOption)){
+    condPrec = T
+    objGwexPrec = listOption[['objGwexPrec']]
+    th = 0.2 # threshold to separate dry/wet states
+  }else{
+    condPrec = F
+  }
+  listOption[['condPrec']] = condPrec
+  
+  # isParallel: not for temperature
+  listOption[['isParallel']] = FALSE
+  
+  # typeMargin: 'SGED' (default) or 'Gaussian'
+  if('typeMargin' %in% names(listOption)){
+    typeMargin = listOption[['typeMargin']]
+    if(!typeMargin%in%c('SGED','Gaussian')) stop('typeMargin must be equal to SGED or Gaussian')
+  }else{
+    typeMargin = 'SGED'
+    listOption[['typeMargin']] = typeMargin
+  }
+  
+  # depStation: 
+  # - 'MAR1': applies a Multivariate Autoregressive process to include temporal and spatial dependences.
+  # - 'Gaussian': Just include a spatial dependence.
+  if('depStation' %in% names(listOption)){
+    depStation = listOption[['depStation']]
+    if(!depStation%in%c('MAR1','Gaussian')) stop('depStation must be equal to MAR1 or Gaussian')
+  }else{
+    depStation = 'MAR1'
+    listOption[['depStation']] = depStation
+  }
+  
+  ######### Initialize some objects ##########
+  # Precipitation matrix
+  mat.T = objGwexObs@obs
+  
+  # number of stations
+  p = ncol(mat.T)
+  
+  # Dates
+  vec.dates = objGwexObs@date
+  n.day = length(vec.dates)
+  
+  # Years
+  vec.y = strftime(vec.dates, "%Y")
+  n.y = length(unique(vec.y))
+  
+  # Months
+  vec.month = as.numeric(strftime(vec.dates, "%m"))
+  
+  # liste des mois
+  vec.month.char = get.list.month()
+  n.m = length(vec.month.char)
+  
+  
+  # initialise some objects
+  list.par.margin = list()
+  u = matrix(nrow = n.day, ncol=p)
+  
+  
+  ######## NON-STATIONARITY TREND ###########
+  if(hasTrend){
+    # estimate the trend by season
+    lm.slope = vector(length=n.m)
+    for(m in 1:n.m){
+      # period for this month
+      per.m = get.period.fitting.month(vec.month.char[m])
+      is.per = vec.month%in%per.m
+      # regional mean
+      mat.T.per = apply(mat.T[is.per,,drop=F],1,mean,na.rm=T)
+      # annual averages
+      t.mean = aggregate(mat.T.per,by=list(y=vec.y[is.per]),FUN=mean)$x
+      # apply a linear regression
+      lm.model = lm(y~x,data = list(x=1:n.y,y=t.mean))
+      # retrieve slope
+      lm.slope[m] = lm.model$coefficients[2]
+    }
+    
+    # smooth these slopes
+    smooth.slope = lowess(lm.slope)$y
+    
+    # predicted trend
+    t.trend = predict.trend(smooth.slope,vec.dates)
+    
+    # return list
+    list.trend = list(lm = lm.slope, smooth = smooth.slope)
+  }else{
+    t.trend = NULL
+    list.trend = list()
+  }
+  
+  
+  #====================== MARGINS ========================
+  # for the progress bar
+  pb <- txtProgressBar()
+  
+  Tdetrend = matrix(nrow=n.day,ncol=p)
+  for(i.st in 1:p){
+    # vector of temperature for this station
+    t.st = mat.T[,i.st]
+    
+    
+    ######## NON-STATIONARITY TREND ###########
+    if(hasTrend){
+      # remove the trend
+      t.detrend = t.st - t.trend
+    }else{
+      # otherwise we do not apply a trend
+      t.detrend = t.st
+    }
+    
+    Tdetrend[,i.st] = t.detrend
+    
+    ######## SEASONALITY ###########
+    # empirical estimate of the seasonal cycle for the mean and sd of the temperature
+    # we first remove this seasonality for each station
+    
+    # if we condition on precipitation values, we fit a seasonal cycles for two precipitatio states:
+    # (wet / dry)
+    if(condPrec){
+      t.mean.season = t.std.season = list()
+      t.std = vector(length=n.day)
+      for(state in c('dry','wet')){
+        # filter temperature obs corresponding to this precipitation states
+        t.sel = t.detrend
+        if(state == 'dry'){
+          is.state = objGwexPrec@obs[,i.st]<=th
+        }else if(state == 'wet'){
+          is.state = objGwexPrec@obs[,i.st]>th
+        }
+        is.state[is.na(is.state)] = F
+        t.sel[!is.state] = NA
+        
+        # seasonal cycle of the daily mean: average for each day of the year
+        t.mean.season[[state]] = get.seasonal(t.sel,vec.dates,"mean")
+        t.mean.pred = predictTempCycle(t.mean.season[[state]],vec.dates)
+        t.sh = t.sel - t.mean.pred # remove mean
+        
+        # seasonal cycle of the daily sd: smooth estimate of sd and average for each day of the year
+        t.std.season[[state]] = get.seasonal(t.sh,vec.dates,"sd")
+        t.std.pred = predictTempCycle(t.std.season[[state]],vec.dates)
+        t.std[is.state] = t.sh[is.state]/t.std.pred[is.state] # standardise
+      }
+    }else{
+      # seasonal cycle of the daily mean: average for each day of the year
+      t.mean.season = get.seasonal(t.detrend,vec.dates,"mean")
+      t.mean.pred = predictTempCycle(t.mean.season,vec.dates)
+      t.sh = t.detrend - t.mean.pred # remove mean
+      
+      # seasonal cycle of the daily sd: smooth estimate of sd and average for each day of the year
+      t.std.season = get.seasonal(t.sh,vec.dates,"sd")
+      t.std.pred = predictTempCycle(t.std.season,vec.dates)
+      t.std = t.sh/t.std.pred # standardise
+    }
+    
+    
+    ######## MARGINAL DISTRIBUTION ###########
+    # A Skew normal distribution is fitted to the standardized temperature
+    
+    # initialize list
+    list.SkewNormal.par = list()
+    
+    if(typeMargin=='SGED'){
+      # for each month
+      for(m in vec.month.char){
+        # three month period
+        per.m = get.period.fitting.month(m)
+        
+        # donnees filtrees
+        t.std.per = t.std[vec.month%in%per.m]
+        t.filt = t.std.per[!is.na(t.std.per)]
+        
+        # fit SkewNormal distribution
+        list.SkewNormal.par[[m]] = mySgedFit(t.filt)
+      }
+    }
+    
+    
+    # PIT transform (u are the inputs for copula functions)
+    if(typeMargin=='Gaussian'){
+      u[,i.st] = pnorm(t.std,mean=0, sd=1)
+    }else if(typeMargin=='SGED'){
+      for(m in 1:12){
+        is.m = (vec.month==m)
+        par.m = list.SkewNormal.par[[vec.month.char[m]]]
+        u[is.m,i.st] = fGarch::psged(t.std[is.m],mean=0, sd=1, nu=par.m[1], xi=par.m[2])
+      }
+    }
+    
+    
+    ######## ALL PARAMETERS FOR THE MARGINS ###########
+    list.par.margin[[i.st]] = list(season.mean = t.mean.season,
+                                   season.std = t.std.season,
+                                   SkewNormal.par = list.SkewNormal.par)
+    
+    # progress bar
+    setTxtProgressBar(pb, i.st/(p+12))
+  }
+  
+  # detrend temperature data
+  list.trend[['Tdetrend']] = Tdetrend
+  
+  
+  #========== TEMPORAL AND SPATIAL DEPENDENCE ============
+  list.par.dep = list()
+  
+  # Gaussian quantiles
+  q.gau = qnorm(u)
+  
+  # for each month
+  for(m in vec.month.char){
+    # three month period
+    per.m = get.period.fitting.month(m)
+    
+    # donnees filtrees
+    q.gau.per = q.gau[vec.month%in%per.m,,drop=F]
+    n.day = nrow(q.gau.per)
+    
+    if(depStation=='MAR1'){
+      # inter-site correlations between all pairs of
+      # stations, at lag-0 and lag-1
+      q.lag = cbind(q.gau.per[2:n.day,],q.gau.per[1:(n.day-1),])
+      
+      # pairwise estimation of a correlation matrix with the Kendall tau
+      corALL = cor(q.lag, method="pearson", use="pairwise.complete.obs")
+      
+      # inter-site Pearson correlations + its inverse
+      M0 = corALL[1:p,1:p]
+      M0inv = MASS::ginv(M0)
+      
+      # lag-1 correlations between pairs of stations
+      M1 = corALL[1:p,(p+1):(2*p)]
+      
+      # covariance matrices of the MAR(1) process (Matalas, 1967)
+      A = M1%*%M0inv
+      covZ = M0 - M1%*%M0inv%*%t(M1)
+      
+      
+      # ALL PARAMETERS FOR THE MAR(1)
+      list.par.dep[[m]] = list(M0=M0,M1=M1,A=A,covZ=covZ)
+    }else if(depStation=='Gaussian'){
+      # pairwise estimation of a correlation matrix with the Kendall tau
+      M0 = cor(q.gau.per, method="pearson", use="pairwise.complete.obs")
+      list.par.dep[[m]] = list(M0=M0)
+    }
+    
+    # progress bar
+    i.st = i.st+1
+    setTxtProgressBar(pb, i.st/(p+12))
+  }
+  
+  # close progress bar
+  close(pb)
+  
+  
+  # return options and estimated parameters
+  listPar=list(Xt = q.gau,
+               list.trend = list.trend,
+               list.par.margin=list.par.margin,
+               list.par.dep=list.par.dep,
+               p=p)
+  return(list(listOption=listOption,listPar=listPar))
+}
+
+
+#==============================================================================
+# sim.GWex.temp.1it
+#
+# Simulate one scenario of temperatures from the GWex model
+#
+# @param objGwexFit object of class GwexFit
+# @param vec.Dates vector of dates
+# @param myseed seed of the random generation, to be fixed if the results need to be replicated
+# @param matSimPrec optional: matrix of precipitation simulation if temperature are generated conditionally to precipitation states "dry" and "wet"
+#
+# @export
+# @return \item{matrix}{Temperature simulated for the dates contained in vec.Dates at the different stations}
+#
+# @author Guillaume Evin
+sim.GWex.temp.1it = function(objGwexFit,vec.Dates,myseed,matSimPrec){
+  # set seed of random generation
+  set.seed(myseed)
+
+  # number of stations
+  p = getNbStations(objGwexFit)
+
+  # retreive option (model conditional to precipitation?)
+  condPrec = objGwexFit@fit$listOption$condPrec
+  if(condPrec) th = 0.2
+
+  # caracteristics of the time series generated
+  n = length(vec.Dates)
+  vec.month = as.numeric(strftime(vec.Dates, "%m"))
+
+  # liste des mois
+  vec.month.char = get.list.month()
+  n.m = length(vec.month.char)
+
+  # initialise quantities
+  Yt.Gau = Yt.Pr = Yt.std = Yt.detrend = Yt = matrix(nrow=n,ncol=p)
+
+
+
+  ###____ Spatial and temporal dependence between the stations _____###
+  # type of dependence
+  depStation =  objGwexFit@fit$listOption$depStation
+
+  # If we have an autoregressive process, we simulate one variate for each time step
+  if(depStation=='MAR1'){
+    # difference of periods
+    vec.per = get.list.month()[vec.month]
+    change.per = c(TRUE,vec.per[2:n]!=vec.per[1:(n-1)])
+    
+    # Parameters for the first iteration
+    PAR.DEP = objGwexFit@fit$listPar$list.par.dep[[vec.per[1]]]
+    
+    # iteration 1 for the spatial dependence
+    Yt.Gau[1,] = MASS::mvrnorm(n=1, mu=rep(0,p), Sigma=PAR.DEP[['M0']])
+    
+    for(t in 2:n){
+      if(change.per[t]){
+        PAR.DEP = objGwexFit@fit$listPar$list.par.dep[[vec.per[t]]]
+      }
+      
+      # generate from the corresponding multivariate distribution
+      # t-1
+      Yt.Gau.prev = t(PAR.DEP$A%*%Yt.Gau[t-1,])
+      
+      # generate from a multivariate Gaussian
+      inno = MASS::mvrnorm(n=1, mu=rep(0,p), Sigma=PAR.DEP[['covZ']])
+      
+      # MAR(1)
+      Yt.Gau[t,] = Yt.Gau.prev + inno
+    }
+  }else{
+    # Spatial dependence only, we simulate month by month
+    for(m in 1:n.m){
+      # retrieve parameters
+      PAR.DEP = objGwexFit@fit$listPar$list.par.dep[[m]]
+      # for all days concerned by this month
+      is.m = (vec.month==m)
+      n.sim = sum(is.m)
+      # simulate the spatial dependence
+      Yt.Gau[is.m,] = MASS::mvrnorm(n=n.sim, mu=rep(0,p), Sigma=PAR.DEP[['M0']])
+    }
+  }
+  
+  # transformation in probability for Gaussian variates
+  Yt.Pr = pnorm(Yt.Gau)
+  
+  ###____________ Inverse-CDF ____________###
+  # parameters
+  typeMargin = objGwexFit@fit$listOption$typeMargin
+  PAR.margin = objGwexFit@fit$listPar$list.par.margin
+
+  for(i.st in 1:p){
+    if(typeMargin=='Gaussian'){
+      Yt.std[,i.st] = qnorm(p=Yt.Pr[,i.st], mean=0, sd=1)
+    }else if(typeMargin=='SGED'){
+      for(m in 1:n.m){
+        par.m = PAR.margin[[i.st]]$SkewNormal.par[[m]]
+        is.m = (vec.month==m)
+        Yt.std[is.m,i.st] = fGarch::qsged(p=Yt.Pr[is.m,i.st], mean=0, sd=1, nu=par.m[1], xi=par.m[2])
+      }
+    }
+  }
+
+  ###___ Add cycle and un-standardize _____###
+  for(i.st in 1:p){
+    # retrieve seasonal cycles
+    season.mean = PAR.margin[[i.st]]$season.mean
+    season.std = PAR.margin[[i.st]]$season.std
+
+    # predict seasonal cycles (conditionally to precipitation sim or not)
+    if(condPrec){
+      x.mean.pred = x.std.pred = vector(length=n)
+      for(state in c("dry","wet")){
+        if(state == 'dry'){
+          is.state = matSimPrec[,i.st]<=th
+        }else if(state == 'wet'){
+          is.state = matSimPrec[,i.st]>th
+        }
+        x.mean.pred[is.state] = predictTempCycle(season.mean[[state]],vec.Dates[is.state])
+        x.std.pred[is.state] = predictTempCycle(season.std[[state]],vec.Dates[is.state])
+      }
+    }else{
+      x.mean.pred = predictTempCycle(season.mean,vec.Dates)
+      x.std.pred = predictTempCycle(season.std,vec.Dates)
+    }
+
+    # unstandardize
+    Yt.detrend[,i.st] = Yt.std[,i.st]*x.std.pred + x.mean.pred
+  }
+
+  ###___ Add long-term trends _____###
+  hasTrend = objGwexFit@fit$listOption$hasTrend
+  if(hasTrend){
+    # trend for the simulaed period
+    t.trend = predict.trend(objGwexFit@fit$listPar$list.trend$smooth,vec.Dates)
+    for(i.st in 1:p){
+      # add trend
+      Yt[,i.st] = Yt.detrend[,i.st] + t.trend
+    }
+  }else{
+    # otherwise, we simply return Yt.detrend
+    Yt = Yt.detrend
+  }
+
+  # return results
+  return(list(Yt=Yt,Xt=Yt.Gau,Zt=Yt.std,Tdetrend=Yt.detrend))
 }